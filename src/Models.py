--- conflicted
+++ resolved
@@ -229,7 +229,7 @@
         A = torch.LongTensor(items).to(self.device)
         y = torch.Tensor(outcomes).to(self.device)
 
-        epochs = 500
+        epochs = 100
         optimizer = torch.optim.Adam(self.parameters(), lr=self.lr, amsgrad=True)
 
         for epoch in range(int(epochs)):
@@ -372,11 +372,7 @@
     def forward(self, x, sample=False):
         if self.skip_connection:
             context = x[:,:-1]
-<<<<<<< HEAD
             gamma = x[:,-1].reshape(-1,1)
-=======
-            gamma = x[:,-1].unsqueeze(1)
->>>>>>> edbb21a5
             hidden = torch.relu(self.linear1(context))
             hidden_ = torch.concat([hidden, gamma], dim=-1)
             return torch.sigmoid(self.linear2(hidden_))
