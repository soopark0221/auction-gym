import matplotlib.pyplot as plt
import numpy as np
import torch
from sklearn.metrics import log_loss, roc_auc_score
from sklearn.model_selection import train_test_split
from tqdm import tqdm
from scipy.special import gamma, digamma

from Models import *


class Allocator:
    """ Base class for an allocator """

    def __init__(self, rng):
        self.rng = rng

    def update(self, contexts, items, outcomes, name):
        pass
    
class NeuralAllocator(Allocator):
    def __init__(self, rng, lr, context_dim, num_items, mode, eps=0.1, prior_var=1.0):
        self.mode = mode # epsilon-greedy, BBB
        if self.mode=='Epsilon-greedy':
            self.net = NeuralRegression(n_dim=context_dim, n_items=num_items)
            self.eps = eps
        elif self.mode=='Bayes by Backprop':
            self.net = BayesianNeuralRegression(n_dim=context_dim, n_items=num_items, prior_var=prior_var)
        self.device = torch.device("cuda" if torch.cuda.is_available() else "cpu")
        self.net.to(self.device)
        self.count = 0
        self.lr = lr
        super().__init__(rng)

    def update(self, contexts, items, outcomes, name):
        self.count += 1

        if self.count%10==0:
            X, A, y = contexts, items, outcomes
            N = X.shape[0]
            if N<10:
                return

            # self.net.train()
            # epochs = 100
            # optimizer = torch.optim.Adam(self.net.parameters(), lr=self.lr)

            # B = min(8192, N)
            # batch_num = int(N/B)

            # X, A, y = torch.Tensor(X).to(self.device), torch.LongTensor(A).to(self.device), torch.Tensor(y).to(self.device)
            # losses = []
            # for epoch in tqdm(range(int(epochs)), desc=f'{name}'):
            #     for i in range(batch_num):
            #         X_mini = X[i:i+B]
            #         A_mini = A[i:i+B]
            #         y_mini = y[i:i+B]
            #         optimizer.zero_grad()
            #         if self.mode=='Epsilon-greedy':
            #             loss = self.net.loss(self.net.predict_item(X_mini, A_mini).squeeze(), y_mini)
            #         elif self.mode=='Bayes by Backprop':
            #             loss = self.net.loss(self.net.predict_item(X_mini, A_mini).squeeze(), y_mini, N)
            #         loss.backward()
            #         optimizer.step()
            #         losses.append(loss.item())
            
            self.net.train()
            epochs = 100
            optimizer = torch.optim.Adam(self.net.parameters(), lr=self.lr)

            X, A, y = torch.Tensor(X).to(self.device), torch.LongTensor(A).to(self.device), torch.Tensor(y).to(self.device)
            losses = []
            for epoch in range(int(epochs)):
                optimizer.zero_grad()
                if self.mode=='Epsilon-greedy':
                    loss = self.net.loss(self.net.predict_item(X, A).squeeze(), y)
                elif self.mode=='Bayes by Backprop':
                    loss = self.net.loss(self.net.predict_item(X, A).squeeze(), y, N)
                loss.backward()
                optimizer.step()
                losses.append(loss.item())
        self.net.eval()

    def estimate_CTR(self, context, sample=True):
        if self.mode=='Epsilon-greedy':
            return self.net(torch.from_numpy(context.astype(np.float32)).to(self.device)).numpy(force=True)
        elif self.mode=='Bayes by Backprop':
            return self.net(torch.from_numpy(context.astype(np.float32)).to(self.device), sample=sample).numpy(force=True)
    
    def get_uncertainty(self):
        if self.mode=='Bayes by Backprop':
            return self.net.get_uncertainty()
        else:
            return np.array([0])
    
class LinearAllocator(Allocator):
    def __init__(self, rng, context_dim, num_items, mode, c=0.0, eps=0.1):
        super().__init__(rng)
        self.mode = mode # Epsilon-greedy or UCB or TS    
        self.K = num_items
        self.d = context_dim
        self.c = c
        self.eps = eps

        self.model = LinearRegression(self.d, self.K, self.mode, rng, self.c)
        self.model.m = self.rng.normal(0 , 1/np.sqrt(self.d), (self.K, self.d))

    def update(self, contexts, items, outcomes, name):
        self.model.update(contexts, items, outcomes)

    def estimate_CTR(self, context, UCB=False, TS=False):
        return self.model.estimate_CTR(context, UCB, TS)

    def get_uncertainty(self):
        return self.model.get_uncertainty()
    
class DiagLogisticAllocator(Allocator):
    def __init__(self, rng, lr, context_dim, num_items, mode, c=0.0, eps=0.1):
        super().__init__(rng)
        self.device = torch.device("cuda" if torch.cuda.is_available() else "cpu")
        self.mode = mode
        self.lr = lr

        self.c = c
        self.eps = eps
        self.model = DiagLogisticRegression(context_dim, num_items, self.c, self.rng, self.lr).to(self.device)

    def update(self, contexts, items, outcomes, name):
        self.model.update(contexts, items, outcomes, name)

    def estimate_CTR(self, context, UCB=False, TS=False):
        self.model.estimate_CTR(context, UCB, TS)
    
    def get_uncertainty(self):
        return self.model.get_uncertainty()
    
class LogisticAllocator(Allocator):
    def __init__(self, rng, lr, context_dim, num_items, mode, c=0.0, eps=0.1):
        super().__init__(rng)
        self.device = torch.device("cuda" if torch.cuda.is_available() else "cpu")
        self.mode = mode
        self.lr = lr

        self.K = num_items
        self.d = context_dim
        self.c = c
        self.eps = eps
        self.model = LogisticRegression(self.d, self.K, self.c, self.rng, self.lr).to(self.device)

        temp = [np.identity(self.d) for _ in range(self.K)]
        self.S0_inv = torch.Tensor(np.identity(self.d)).to(self.device)
        self.S_inv = np.stack(temp)
        self.S = torch.Tensor(self.S_inv.copy()).to(self.device)

    def update(self, contexts, items, outcomes, name):
        self.model.update(contexts, items, outcomes, name)

    def estimate_CTR(self, context, UCB=False, TS=False):
        return self.model.estimate_CTR(context, UCB, TS)

    def get_uncertainty(self):
        return self.model.get_uncertainty()

class NeuralLinearAllocator(Allocator):
<<<<<<< HEAD
    def __init__(self, rng, lr, context_dim, num_items, mode, c=1.0, eps=0.1):
=======
    def __init__(self, rng, context_dim, num_items, mode, c=1.0, eps=0.1):
        super().__init__(rng)
        self.rng = rng
>>>>>>> edbb21a5
        self.device = torch.device("cuda" if torch.cuda.is_available() else "cpu")
        self.lr = lr

        self.d = context_dim
        self.K = num_items
        self.net = NeuralRegression(self.d, self.K, self.lr).to(self.device)

        split = mode.split()
        if split[0]=='Linear':
            self.model = LinearRegression(self.net.H, self.K, split[1], self.rng).to(self.device)
        elif split[0]=='Logistic':
            self.model = LogisticRegression(self.net.H, self.K, split[1], self.rng, self.lr).to(self.device)
        self.mode = split[1]

        self.c = c
        self.eps = eps
        self.count = 0
        super().__init__(rng)

    def update(self, contexts, items, outcomes, name):
        self.count += 1

        if self.count%10==0:
            X, A, y = torch.Tensor(contexts).to(self.device), torch.LongTensor(items).to(self.device), torch.Tensor(outcomes).to(self.device)
            N = y.size(0)

            self.net.train()
            epochs = int(N/5)
            optimizer = torch.optim.Adam(self.net.parameters(), lr=self.lr)

            losses = []
            for epoch in range(int(epochs)):
                ind = np.random.choice(N, 512)
                X_mini = X[ind]
                y_mini = y[ind]
                A_mini = A[ind]
                optimizer.zero_grad()
                loss = self.net.loss(self.net.predict_item(X_mini, A_mini).squeeze(), y_mini)
                loss.backward()
                optimizer.step()
                losses.append(loss.item())
            self.net.eval()
        
            F = self.net.feature(X).numpy(force=True)
            self.model.update(F, items, outcomes, name)

    def estimate_CTR(self, context, UCB=False, TS=False):
        X = torch.Tensor(context.reshape(-1)).to(self.device)
        F = self.net.feature(X).numpy(force=True)
        return self.model.estimate_CTR(F, UCB, TS)

    def get_uncertainty(self):
        return self.model.get_uncertainty()
    
class NTKAllocator(Allocator):
    def __init__(self, rng, lr, context_dim, num_items, mode, c=1.0, nu=1.0):
        super().__init__(rng)
        self.device = torch.device("cuda" if torch.cuda.is_available() else "cpu")
        self.mode = mode    # TS or UCB
        self.lr = lr

        self.d = context_dim
        self.K = num_items
        self.nets = [NeuralRegression(self.d, 1, self.lr).to(self.device) for _ in range(self.K)]

        #theta = self.flatten(self.nets[k].parameters())
        Z_size = len(self.flatten(self.nets[0].parameters()))
        Z_temp = [np.identity(Z_size) for _ in range(self.K)]
        #temp = [np.identity(self.d) for _ in range(self.K)]
        self.Z_inv = np.stack(Z_temp)
        self.Z = self.Z_inv.copy()
        self.uncertainty = np.zeros((self.K,))

        self.c = c
        self.nu = nu
        self.count = 0

    def update(self, contexts, items, outcomes, name):
        self.count += 1

        if self.count%10==0:
            for k in range(self.K):
                mask = items==k
                X, y = torch.Tensor(contexts[mask]).to(self.device), torch.Tensor(outcomes[mask]).to(self.device)
                N = X.size(0)

                self.nets[k].train()
                epochs = 100
                optimizer = torch.optim.Adam(self.nets[k].parameters(), lr=self.lr)

<<<<<<< HEAD
=======
                B = N #min(8192, N)
                batch_num = int(N/B)
>>>>>>> edbb21a5
                for epoch in tqdm(range(int(epochs)), desc=f'{name}'):
                        optimizer.zero_grad()
<<<<<<< HEAD
                        loss = self.nets[k].loss(self.nets[k].predict_item(X).squeeze(), y)
=======
                        preds = self.nets[k].predict_item(X_mini).squeeze(1)
                        loss = self.nets[k].loss(preds, y_mini)
>>>>>>> edbb21a5
                        loss.backward()
                        optimizer.step()
                self.nets[k].eval()

    def estimate_CTR(self, context, UCB=False, TS=False):
        X = torch.Tensor(context.reshape(-1)).to(self.device)
        g = self.grad(X)
        if UCB:
            means = []
            bounds = []
            rets = []
            for k in range(self.K):
                mean = self.nets[k](X).numpy(force=True).squeeze()
                means.append(mean)
                bound = self.c * np.sqrt(np.tensordot(g[k], np.tensordot(np.expand_dims(self.Z_inv[k], axis=0), g[k], axes=([2],[0])), axes=([0],[1]))).squeeze()
                bounds.append(bound)
                ret = mean + bound
                rets.append(ret)
            means = np.stack(means)
            bounds = np.stack(bounds)
            self.uncertainty = bounds
        elif TS:
            means = []
            sigmas = []
            rets = []
            for k in range(self.K):
                mean = self.nets[k](X).numpy(force=True).squeeze()
                means.append(mean)
                sigma = self.nu * np.sqrt(np.tensordot(g[k], np.tensordot(np.expand_dims(self.Z_inv[k], axis=0), g[k], axes=([2],[0])), axes=([0],[1]))).squeeze()
                sigmas.append(sigma)
                ret =  mean + sigma * self.rng.normal(0,1)
                rets.append(ret)

            self.uncertainty = np.stack(sigmas)
        for k in range(self.K):
            self.Z[k] += np.outer(g[k],g[k])/self.nets[k].H
<<<<<<< HEAD
            self.Z_inv[k] -= self.Z_inv[k] @ (np.outer(g[k],g[k])/self.nets[k].H) @ self.Z_inv[k]/(1+ g[k]@self.Z_inv[k]@g[k])
        return ret
=======
            self.Z_inv[k] = np.linalg.inv(np.diag(np.diag(self.Z[k])))
        return rets
>>>>>>> edbb21a5

    def grad(self, X):
        g = []
        for k in range(self.K):
            y = self.nets[k](X).squeeze()
            #for param in self.nets[k].parameters():
            #    temp.append(param.grad.numpy(force=True))
            #g.append(np.concatenate(temp).flatten())
            g_k = torch.autograd.grad(outputs=y, inputs=self.nets[k].parameters())
            g_k = self.flatten(g_k)
            g.append(g_k)
        return np.stack(g)

    def flatten(self, tensor):
        T=torch.tensor([]).to('cpu')
        for element in tensor:
            T=torch.cat([T, element.to('cpu').flatten()])
        return T.detach().numpy()

    def get_uncertainty(self):
        return self.uncertainty.flatten()

class OracleAllocator(Allocator):
    """ An allocator that acts based on the true P(click)"""

    def __init__(self, rng):
        self.item_features = None
        self.activation = None
        super(OracleAllocator, self).__init__(rng)

    def update_item_features(self, item_features):
        self.item_features = item_features

    def estimate_CTR(self, context):
        if self.activation=='Linear':
            return 0.5 + 0.5 * context @ self.item_features.T
        else:    # Logistic
            return sigmoid(context @ self.item_features.T)
    
    def get_uncertainty(self):
        return np.array([0])<|MERGE_RESOLUTION|>--- conflicted
+++ resolved
@@ -129,7 +129,7 @@
         self.model.update(contexts, items, outcomes, name)
 
     def estimate_CTR(self, context, UCB=False, TS=False):
-        self.model.estimate_CTR(context, UCB, TS)
+        return self.model.estimate_CTR(context, UCB, TS)
     
     def get_uncertainty(self):
         return self.model.get_uncertainty()
@@ -162,13 +162,7 @@
         return self.model.get_uncertainty()
 
 class NeuralLinearAllocator(Allocator):
-<<<<<<< HEAD
     def __init__(self, rng, lr, context_dim, num_items, mode, c=1.0, eps=0.1):
-=======
-    def __init__(self, rng, context_dim, num_items, mode, c=1.0, eps=0.1):
-        super().__init__(rng)
-        self.rng = rng
->>>>>>> edbb21a5
         self.device = torch.device("cuda" if torch.cuda.is_available() else "cpu")
         self.lr = lr
 
@@ -196,17 +190,13 @@
             N = y.size(0)
 
             self.net.train()
-            epochs = int(N/5)
+            epochs = 100
             optimizer = torch.optim.Adam(self.net.parameters(), lr=self.lr)
 
             losses = []
             for epoch in range(int(epochs)):
-                ind = np.random.choice(N, 512)
-                X_mini = X[ind]
-                y_mini = y[ind]
-                A_mini = A[ind]
                 optimizer.zero_grad()
-                loss = self.net.loss(self.net.predict_item(X_mini, A_mini).squeeze(), y_mini)
+                loss = self.net.loss(self.net.predict_item(X, A).squeeze(), y)
                 loss.backward()
                 optimizer.step()
                 losses.append(loss.item())
@@ -259,19 +249,9 @@
                 epochs = 100
                 optimizer = torch.optim.Adam(self.nets[k].parameters(), lr=self.lr)
 
-<<<<<<< HEAD
-=======
-                B = N #min(8192, N)
-                batch_num = int(N/B)
->>>>>>> edbb21a5
                 for epoch in tqdm(range(int(epochs)), desc=f'{name}'):
                         optimizer.zero_grad()
-<<<<<<< HEAD
                         loss = self.nets[k].loss(self.nets[k].predict_item(X).squeeze(), y)
-=======
-                        preds = self.nets[k].predict_item(X_mini).squeeze(1)
-                        loss = self.nets[k].loss(preds, y_mini)
->>>>>>> edbb21a5
                         loss.backward()
                         optimizer.step()
                 self.nets[k].eval()
@@ -308,13 +288,8 @@
             self.uncertainty = np.stack(sigmas)
         for k in range(self.K):
             self.Z[k] += np.outer(g[k],g[k])/self.nets[k].H
-<<<<<<< HEAD
             self.Z_inv[k] -= self.Z_inv[k] @ (np.outer(g[k],g[k])/self.nets[k].H) @ self.Z_inv[k]/(1+ g[k]@self.Z_inv[k]@g[k])
         return ret
-=======
-            self.Z_inv[k] = np.linalg.inv(np.diag(np.diag(self.Z[k])))
-        return rets
->>>>>>> edbb21a5
 
     def grad(self, X):
         g = []
