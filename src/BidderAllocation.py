--- conflicted
+++ resolved
@@ -98,40 +98,6 @@
 
         self.net.train()
         batch_size = min(N, self.batch_size)
-<<<<<<< HEAD
-=======
-
-        # index_per_item = {}
-        # num_selection = np.zeros((self.K,))
-        # for k in range(self.K):
-        #     index_per_item[k] = items==k
-        #     num_selection[k] = int(np.sum(index_per_item[k]))
-
-        # batch_size = min(N, self.batch_size)
-        # self.net.train()
-        # for epoch in range(int(self.num_epochs)):
-        #     indices = []
-        #     for k in range(self.K):
-        #         temp_indices = np.arange(N)[index_per_item[k]]
-        #         if len(temp_indices)==0:
-        #             continue
-        #         indices.append(self.rng.choice(temp_indices, size=int(np.ceil(N/self.K)), replace=True))
-        #     indices = np.concatenate(indices)
-        #     shuffled_ind = self.rng.choice(indices, size=len(indices), replace=False)
-        #     epoch_loss = 0
-        #     for i in range(int(len(shuffled_ind)/batch_size)):
-        #         self.optimizer.zero_grad()
-        #         ind = shuffled_ind[i*batch_size:(i+1)*batch_size]
-        #         X_ = X[ind]
-        #         y_ = y[ind]
-        #         if self.mode=='Epsilon-greedy':
-        #             loss = self.net.loss(self.net(X_).squeeze(), y_)
-        #         else:
-        #             loss = self.net.loss(self.net(X_).squeeze(), y_, N)
-        #         loss.backward()
-        #         self.optimizer.step()
-        #         epoch_loss += loss.item()
->>>>>>> 3018af94
 
         for epoch in range(int(self.num_epochs)):
             shuffled_ind = self.rng.choice(N, size=N, replace=False)
